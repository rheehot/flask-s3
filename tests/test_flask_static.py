import unittest
import ntpath

from mock import Mock, patch, call
from flask import Flask, render_template_string, Blueprint

import flask_s3
from flask_s3 import FlaskS3


class FlaskStaticTest(unittest.TestCase):
    def setUp(self):
        self.app = Flask(__name__)
        self.app.testing = True
        @self.app.route('/<url_for_string>')
        def a(url_for_string):
            return render_template_string(url_for_string)

    def test_jinja_url_for(self):
        """ Tests that the jinja global gets assigned correctly. """
        self.assertNotEqual(self.app.jinja_env.globals['url_for'],
                            flask_s3.url_for)
        # then we initialise the extension
        FlaskS3(self.app)
        self.assertEquals(self.app.jinja_env.globals['url_for'],
                          flask_s3.url_for)

    def test_config(self):
        """ Tests configuration vars exist. """
        FlaskS3(self.app)
<<<<<<< HEAD
        defaults = ('S3_USE_HTTPS', 'USE_S3', 'USE_S3_DEBUG', 
                    'S3_BUCKET_DOMAIN', 'S3_CDN_DOMAIN',
                    'S3_USE_CACHE_CONTROL', 'S3_HEADERS')
=======
        defaults = ('S3_USE_HTTPS', 'USE_S3', 'USE_S3_DEBUG',
                    'S3_BUCKET_DOMAIN', 'S3_HEADERS', 'S3_GZIP_CONTENT_TYPES')
>>>>>>> ab3333ba
        for default in defaults:
            self.assertIn(default, self.app.config)


class UrlTests(unittest.TestCase):
    def setUp(self):
        self.app = Flask(__name__)
        self.app.testing = True
        self.app.config['S3_BUCKET_NAME'] = 'foo'
        self.app.config['S3_USE_HTTPS'] = True
        self.app.config['S3_BUCKET_DOMAIN'] = 's3.amazonaws.com'
        self.app.config['S3_CDN_DOMAIN'] = ''

        @self.app.route('/<url_for_string>')
        def a(url_for_string):
            return render_template_string(url_for_string)

        @self.app.route('/')
        def b():
            return render_template_string("{{url_for('b')}}")

        bp = Blueprint('admin', __name__, static_folder='admin-static')
        @bp.route('/<url_for_string>')
        def c():
            return render_template_string("{{url_for('b')}}")
        self.app.register_blueprint(bp)


    def client_get(self, ufs):
        FlaskS3(self.app)
        client = self.app.test_client()
        return client.get('/%s' % ufs)

    def test_required_config(self):
        """
        Tests that ValueError raised if bucket address not provided.
        """
        raises = False

        del self.app.config['S3_BUCKET_NAME']

        try:
            ufs = "{{url_for('static', filename='bah.js')}}"
            self.client_get(ufs)
        except ValueError:
            raises = True
        self.assertTrue(raises)

    def test_url_for(self):
        """
        Tests that correct url formed for static asset in self.app.
        """
        # non static endpoint url_for in template 
        self.assertEquals(self.client_get('').data, '/')
        # static endpoint url_for in template
        ufs = "{{url_for('static', filename='bah.js')}}"
        exp = 'https://foo.s3.amazonaws.com/static/bah.js'
        self.assertEquals(self.client_get(ufs).data, exp)

    def test_url_for_debug(self):
        """Tests Flask-S3 behaviour in debug mode."""
        self.app.debug = True
        # static endpoint url_for in template
        ufs = "{{url_for('static', filename='bah.js')}}"
        exp = '/static/bah.js'
        self.assertEquals(self.client_get(ufs).data, exp)
        self.app.config['USE_S3_DEBUG'] = True
        exp = 'https://foo.s3.amazonaws.com/static/bah.js'
        self.assertEquals(self.client_get(ufs).data, exp)

    def test_url_for_blueprint(self):
        """
        Tests that correct url formed for static asset in blueprint.
        """
        # static endpoint url_for in template
        ufs = "{{url_for('admin.static', filename='bah.js')}}"
        exp = 'https://foo.s3.amazonaws.com/admin-static/bah.js'
        self.assertEquals(self.client_get(ufs).data, exp)

    def test_url_for_cdn_domain(self):
        self.app.config['S3_CDN_DOMAIN'] = 'foo.cloudfront.net'
        ufs = "{{url_for('static', filename='bah.js')}}"
        exp = 'https://foo.cloudfront.net/static/bah.js'
        self.assertEquals(self.client_get(ufs).data, exp)



class S3Tests(unittest.TestCase):

    def setUp(self):
        self.app = Flask(__name__)
        self.app.testing = True
        self.app.config['S3_BUCKET_NAME'] = 'foo'
        self.app.config['S3_USE_CACHE_CONTROL'] = True
<<<<<<< HEAD
        self.app.config['S3_CACHE_CONTROL'] = 'cache instruction'
=======
        self.app.config['S3_GZIP_CONTENT_TYPES'] = (
            'text/css',
            'application/javascript',
            'application/x-javascript',
        )
>>>>>>> ab3333ba
        self.app.config['S3_HEADERS'] = {
            'Expires': 'Thu, 31 Dec 2037 23:59:59 GMT',
            'Content-Encoding': 'gzip',
        }

    def test__bp_static_url(self):
        """ Tests test__bp_static_url """
        bps = [Mock(static_url_path='/foo', url_prefix=None),
               Mock(static_url_path=None, url_prefix='/pref'),
               Mock(static_url_path='/b/bar', url_prefix='/pref'),
               Mock(static_url_path=None, url_prefix=None)]
        expected = [u'/foo', u'/pref', u'/pref/b/bar', u'']
        self.assertEquals(expected, [flask_s3._bp_static_url(x) for x in bps])

    @patch('os.walk')
    @patch('os.path.isdir')
    def test__gather_files(self, path_mock, os_mock):
        """ Tests the _gather_files function """
        self.app.static_folder = '/home'
        self.app.static_url_path = '/static'

        bp_a = Mock(static_folder='/home/bar', static_url_path='/a/bar',
                    url_prefix=None)
        bp_b = Mock(static_folder='/home/zoo', static_url_path='/b/bar',
                    url_prefix=None)
        bp_c = Mock(static_folder=None)

        self.app.blueprints = {'a': bp_a, 'b': bp_b, 'c': bp_c}
        dirs = {'/home': [('/home', None, ['.a'])],
                '/home/bar': [('/home/bar', None, ['b'])],
                '/home/zoo': [('/home/zoo', None, ['c']),
                              ('/home/zoo/foo', None, ['d', 'e'])]}
        os_mock.side_effect = dirs.get
        path_mock.return_value = True

        expected = {('/home/bar', u'/a/bar'): ['/home/bar/b'],
                    ('/home/zoo', u'/b/bar'): ['/home/zoo/c',
                                               '/home/zoo/foo/d',
                                               '/home/zoo/foo/e']}
        actual = flask_s3._gather_files(self.app, False)
        self.assertEqual(expected, actual)

        expected[('/home', u'/static')] = ['/home/.a']
        actual = flask_s3._gather_files(self.app, True)
        self.assertEqual(expected, actual)

    @patch('os.walk')
    @patch('os.path.isdir')
    def test__gather_files_no_blueprints_no_files(self, path_mock, os_mock):
        """
        Tests that _gather_files works when there are no blueprints and
        no files available in the static folder
        """
        self.app.static_folder = '/foo'
        dirs = {'/foo': [('/foo', None, [])]}
        os_mock.side_effect = dirs.get
        path_mock.return_value = True

        actual = flask_s3._gather_files(self.app, False)
        self.assertEqual({}, actual)

    @patch('os.walk')
    @patch('os.path.isdir')
    def test__gather_files_bad_folder(self, path_mock, os_mock):
        """
        Tests that _gather_files when static folder is not valid folder
        """
        self.app.static_folder = '/bad'
        dirs = {'/bad': []}
        os_mock.side_effect = dirs.get
        path_mock.return_value = False

        actual = flask_s3._gather_files(self.app, False)
        self.assertEqual({}, actual)

    @patch('os.path.splitdrive', side_effect=ntpath.splitdrive)
    @patch('os.path.join', side_effect=ntpath.join)
    def test__path_to_relative_url_win(self, join_mock, split_mock):
        """ Tests _path_to_relative_url on Windows system """
        input_ = [r'C:\foo\bar\baz.css', r'C:\foo\bar.css',
                  r'\foo\bar.css']
        expected = ['/foo/bar/baz.css', '/foo/bar.css', '/foo/bar.css']
        for in_, exp in zip(input_, expected):
            actual = flask_s3._path_to_relative_url(in_)
            self.assertEquals(exp, actual)

    @patch('flask_s3.Key')
    def test__write_files(self, key_mock):
        """ Tests _write_files """
        static_url_loc = '/foo/static'
        static_folder = '/home/z'
        assets = ['/home/z/bar.css', '/home/z/foo.css']
        exclude = ['/foo/static/foo.css', '/foo/static/foo/bar.css']
        # we expect foo.css to be excluded and not uploaded
        expected = [call(bucket=None, name=u'/foo/static/bar.css'),
                    call().set_metadata('Cache-Control', 'cache instruction'),
                    call().set_metadata('Expires', 'Thu, 31 Dec 2037 23:59:59 GMT'),
                    call().set_metadata('Content-Encoding', 'gzip'),
                    call().set_contents_from_filename('/home/z/bar.css')]
        flask_s3._write_files(self.app, static_url_loc, static_folder, assets,
                              None, exclude)
        self.assertLessEqual(expected, key_mock.mock_calls)

    def test_static_folder_path(self):
        """ Tests _static_folder_path """
        inputs = [('/static', '/home/static', '/home/static/foo.css'),
                  ('/foo/static', '/home/foo/s', '/home/foo/s/a/b.css'),
                  ('/bar/', '/bar/', '/bar/s/a/b.css')]
        expected = [u'/static/foo.css', u'/foo/static/a/b.css',
                    u'/bar/s/a/b.css']
        for i, e in zip(inputs, expected):
            self.assertEquals(e, flask_s3._static_folder_path(*i))

if __name__ == '__main__':
    unittest.main()<|MERGE_RESOLUTION|>--- conflicted
+++ resolved
@@ -28,14 +28,10 @@
     def test_config(self):
         """ Tests configuration vars exist. """
         FlaskS3(self.app)
-<<<<<<< HEAD
         defaults = ('S3_USE_HTTPS', 'USE_S3', 'USE_S3_DEBUG', 
                     'S3_BUCKET_DOMAIN', 'S3_CDN_DOMAIN',
-                    'S3_USE_CACHE_CONTROL', 'S3_HEADERS')
-=======
-        defaults = ('S3_USE_HTTPS', 'USE_S3', 'USE_S3_DEBUG',
-                    'S3_BUCKET_DOMAIN', 'S3_HEADERS', 'S3_GZIP_CONTENT_TYPES')
->>>>>>> ab3333ba
+                    'S3_USE_CACHE_CONTROL', 'S3_HEADERS',
+                    'S3_GZIP_CONTENT_TYPES')
         for default in defaults:
             self.assertIn(default, self.app.config)
 
@@ -130,15 +126,12 @@
         self.app.testing = True
         self.app.config['S3_BUCKET_NAME'] = 'foo'
         self.app.config['S3_USE_CACHE_CONTROL'] = True
-<<<<<<< HEAD
         self.app.config['S3_CACHE_CONTROL'] = 'cache instruction'
-=======
         self.app.config['S3_GZIP_CONTENT_TYPES'] = (
             'text/css',
             'application/javascript',
             'application/x-javascript',
         )
->>>>>>> ab3333ba
         self.app.config['S3_HEADERS'] = {
             'Expires': 'Thu, 31 Dec 2037 23:59:59 GMT',
             'Content-Encoding': 'gzip',
